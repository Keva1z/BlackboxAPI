"""
BlackboxAPI Client Module

This module provides the main client interface for interacting with the Blackbox AI API.
It handles authentication, request management, chat history, and different AI models.
"""

import asyncio
import requests
import re
import logging
import aiohttp
import brotli
import colorama
import json
import os
from typing import Optional, Dict, Any, List
from datetime import datetime, timedelta
from abc import ABC, abstractmethod

from .models import Message, AgentMode, Chat, Model, BLACKBOX
from .exceptions import APIError
from .utils import load_cookies, parse_and_save_cookies, validate_cookie
from .database import DatabaseInterface, DictDatabase

from blackboxapi.utils import image_to_base64

# Initialize colorama for cross-platform colored output
colorama.init()

# Configure module logger
logger = logging.getLogger(__name__)

# Custom logging levels for request tracking
logging.addLevelName(15, 'REQUEST')
logging.addLevelName(25, 'RESPONSE')

class LogType:
    """Constants for different types of log messages."""
    INFO = 'INFO'
    WARNING = 'WARNING'
    ERROR = 'ERROR'
    REQUEST = 'REQUEST'
    RESPONSE = 'RESPONSE'
    DEBUG = 'DEBUG'

class BaseAIClient(ABC):
    """Base abstract class for AI clients.
    
    Defines common functionality and interface for both sync and async clients.
    """
    
    _last_validated_value = None
    _validated_cache_file = "validated_cache.json"
    _validated_cache_ttl = timedelta(hours=4)
    
    def __init__(
        self,
        base_url: str = "https://www.blackbox.ai",
        cookie_file: Optional[str] = None,
        use_chat_history: bool = True,
        database: Optional[DatabaseInterface] = None,
        enable_logging: bool = False
    ):
        """Initialize the base client."""
        self.base_url = base_url
        self.use_chat_history = use_chat_history
        self.database = database or DictDatabase()
        self.enable_logging = enable_logging
        
        self.headers = self._initialize_headers()
        self._setup_authentication(cookie_file)
        
        if self.enable_logging:
            self._setup_logging()

        self.log_levels = {
            LogType.INFO: logging.INFO,
            LogType.WARNING: logging.WARNING,
            LogType.ERROR: logging.ERROR,
            LogType.REQUEST: 15,
            LogType.RESPONSE: 25,
            LogType.DEBUG: logging.DEBUG
        }

        self._load_validated_from_cache()

    def _initialize_headers(self) -> Dict[str, str]:
        """Initialize default HTTP headers for requests."""
        return {
            "accept": "*/*",
            "accept-encoding": "gzip, deflate, br, zstd",
            "accept-language": "ru,en;q=0.9",
            "content-type": "application/json",
            "origin": "https://www.blackbox.ai",
            "priority": "u=1, i",
            "sec-ch-ua": '"Chromium";v="128", "Not;A=Brand";v="24"',
            "sec-ch-ua-mobile": "?0",
            "sec-ch-ua-platform": '"Windows"',
            "sec-fetch-dest": "empty",
            "sec-fetch-mode": "cors",
            "sec-fetch-site": "same-origin",
            "user-agent": "Mozilla/5.0 (Windows NT 10.0; Win64; x64) AppleWebKit/537.36 (KHTML, like Gecko) Chrome/128.0.0.0 Safari/537.36"
        }

    def _setup_authentication(self, cookie_file: Optional[str]) -> None:
        """Set up authentication using cookies.
        
        Args:
            cookie_file (Optional[str]): Path to cookie file
            
        Raises:
            ValueError: If cookie validation fails
        """
        if cookie_file:
            self.headers["cookie"] = load_cookies(cookie_file)
        else:
            cookie_file = "cookies.json"
            try:
                self.headers["cookie"] = load_cookies(cookie_file)
            except FileNotFoundError:
                self._handle_missing_cookies(cookie_file)

    def _handle_missing_cookies(self, cookie_file: str) -> None:
        """Handle the case when cookie file is missing.
        
        Args:
            cookie_file (str): Path where to save cookies
            
        Raises:
            ValueError: If provided cookie string is invalid
        """
        while True:
            cookie_string = input("Please enter the cookie string: ")
            if validate_cookie(cookie_string):
                parse_and_save_cookies(cookie_string, cookie_file)
                self.headers["cookie"] = load_cookies(cookie_file)
                break
            else:
                raise ValueError("Invalid cookie format")

    def _setup_logging(self) -> None:
        """Configure logging for the client."""
        self.logger = logging.getLogger('AIClient')
        self.logger.setLevel(logging.DEBUG)
        
        handler = logging.StreamHandler()
        formatter = logging.Formatter(
            '%(asctime)s - %(name)s - %(levelname)s - %(message)s'
        )
        handler.setFormatter(formatter)
        self.logger.addHandler(handler)

    def _log(self, message: str, log_type: str = LogType.INFO) -> None:
        """Log a message with the specified type and color.
        
        Args:
            message (str): The message to log
            log_type (str): Type of log message
        """
        if not self.enable_logging:
            return
            
        colors = {
            LogType.INFO: colorama.Fore.CYAN,
            LogType.WARNING: colorama.Fore.YELLOW,
            LogType.ERROR: colorama.Fore.RED,
            LogType.REQUEST: colorama.Fore.MAGENTA,
            LogType.RESPONSE: colorama.Fore.GREEN,
            LogType.DEBUG: colorama.Fore.BLUE
        }
        
        color = colors.get(log_type, colorama.Fore.RESET)
        log_level = self.log_levels.get(log_type, logging.INFO)
        self.logger.log(
            log_level, 
            f"{color}{message}{colorama.Fore.RESET}"
        )

    def _get_chat(self, agent_mode: Optional[AgentMode] = None) -> Chat:
        """Get or create a chat session synchronously.
        
        Args:
            agent_mode (Optional[AgentMode]): The agent mode to get chat for
            
        Returns:
            Chat: The chat session
        """
        if not self.use_chat_history:
            return Chat(self.database)
            
        chat_id = agent_mode.id if agent_mode else "default"
        self._log(f"Getting chat for agent mode: {chat_id}", LogType.DEBUG)
        return self.database.get_or_create_chat(chat_id)

    async def _get_chat_async(self, agent_mode: Optional[AgentMode] = None) -> Chat:
        """Get or create a chat session asynchronously.
        
        Args:
            agent_mode (Optional[AgentMode]): The agent mode to get chat for
            
        Returns:
            Chat: The chat session
        """
        if not self.use_chat_history:
            return Chat(self.database)
            
        chat_id = agent_mode.id if agent_mode else "default"
        self._log(f"Getting chat for agent mode: {chat_id}", LogType.DEBUG)
        return await self.database.get_or_create_chat_async(chat_id)

    def _process_response(self, response_text: str) -> str:
        """Process and clean the API response text.
        
        Args:
            response_text (str): Raw response text
            
        Returns:
            str: Cleaned response text
        """
        self._log("Processing API response", LogType.DEBUG)
        # Удаляем специальные маркеры
        cleaned_text = re.sub(r'\$~~~\$.*?\$~~~\$', '', response_text, flags=re.DOTALL)
        cleaned_text = re.sub(r'Generated by BLACKBOX\.AI, try unlimited chat https://www\.blackbox\.ai\n\n?', '', cleaned_text)
        return cleaned_text

    def _load_validated_from_cache(self) -> None:
        """Load validated value from cache file if it exists and is not expired."""
        try:
            if os.path.exists(self._validated_cache_file):
                with open(self._validated_cache_file, 'r') as f:
                    cache_data = json.load(f)
                    cached_time = datetime.fromisoformat(cache_data['timestamp'])
                    if datetime.utcnow() - cached_time < self._validated_cache_ttl:
                        self._last_validated_value = cache_data['value']
                        self._log(f"Loaded validated value from cache: {self._last_validated_value}", LogType.DEBUG)
        except Exception as e:
            self._log(f"Failed to load validated cache: {str(e)}", LogType.ERROR)

    def _save_validated_to_cache(self, value: str) -> None:
        """Save validated value to cache file."""
        try:
            cache_data = {
                'value': value,
                'timestamp': datetime.utcnow().isoformat()
            }
            with open(self._validated_cache_file, 'w') as f:
                json.dump(cache_data, f)
            self._log("Saved validated value to cache", LogType.DEBUG)
        except Exception as e:
            self._log(f"Failed to save validated cache: {str(e)}", LogType.ERROR)

    async def _fetch_validated(self) -> str:
        """Fetch validated value from Blackbox website JS files.
        
        Returns:
            str: Validated value for API requests
        """
        # Проверяем кэш в памяти
        if self._last_validated_value:
            return self._last_validated_value

        # Пытаемся получить новое значение
        async with aiohttp.ClientSession() as session:
            try:
                async with session.get(self.base_url) as response:
                    if response.status != 200:
                        logger.error("Failed to load the main page")
                        return self._last_validated_value
                    
                    page_content = await response.text()
                    js_files = re.findall(r'static/chunks/\d{4}-[a-fA-F0-9]+\.js', page_content)

                key_pattern = re.compile(r'w="([0-9a-fA-F]{8}-[0-9a-fA-F]{4}-[0-9a-fA-F]{4}-[0-9a-fA-F]{4}-[0-9a-fA-F]{12})"')

                for js_file in js_files:
                    js_url = f"{self.base_url}/_next/{js_file}"
                    async with session.get(js_url) as js_response:
                        if js_response.status == 200:
                            js_content = await js_response.text()
                            match = key_pattern.search(js_content)
                            if match:
                                validated_value = match.group(1)
                                self._last_validated_value = validated_value
                                # Сохраняем новое значение в кэш
                                self._save_validated_to_cache(validated_value)
                                return validated_value
                                
            except Exception as e:
                logger.error(f"Error fetching validated value: {str(e)}")

        return self._last_validated_value

    async def _prepare_payload_async(
        self, 
        message: str, 
        agent: Optional[AgentMode],
        model: Model, 
        max_tokens: int,
        image: Optional[str] = None
    ) -> tuple[dict, Chat]:
        """Prepare the request payload and chat session asynchronously."""
        chat = await self._get_chat_async(agent)
        await chat.add_message_async(message + "\n\nОтвечай только на том языке, на котором я задал вопрос. Т.е задал на русском - ответил на русском.", "user", image)
        
        validated_value = await self._fetch_validated()
        
        payload = {
            "messages": [m.to_dict() for m in await chat.get_messages_async()],
            "id": chat.chat_id,
            "previewToken": None,
            "userId": None,
            "codeModelMode": True,
            "agentMode": agent.to_dict() if agent else {},
            "trendingAgentMode": {},
            "isMicMode": False,
            "userSystemPrompt": None,
            "maxTokens": max_tokens,
            "playgroundTopP": 0.9,
            "playgroundTemperature": 0.5,
            "isChromeExt": False,
            "githubToken": None,
            "clickedAnswer2": False,
            "clickedAnswer3": False,
            "clickedForceWebSearch": False,
            "visitFromDelta": False,
            "mobileClient": False,
            "userSelectedModel": None,
            "validated": validated_value
        }

        # Если нет изображения и не используется агент или BLACKBOX модель,
        # устанавливаем выбранную модель
        if image is None and not agent and model != BLACKBOX:
            payload["userSelectedModel"] = model.id
        
        # Update referer header based on agent mode
        self.headers["referer"] = (
            f"https://www.blackbox.ai/agent/{agent.id}"
            if agent else
            "https://www.blackbox.ai/chat"
        )
        
        return payload, chat

    def _prepare_payload(
        self, 
        message: str, 
        agent: Optional[AgentMode],
        model: Model, 
        max_tokens: int,
        image: Optional[str] = None
    ) -> tuple[dict, Chat]:
        """Prepare the request payload and chat session synchronously."""
        chat = self._get_chat(agent)
        chat.add_message(message + "\n\nОтвечай только на том языке, на котором я задал вопрос. Т.е задал на русском - ответил на русском.", "user", image)
        
        # For sync client, we still need to run fetch_validated in an event loop
        validated_value = asyncio.run(self._fetch_validated())
        
        payload = {
            "messages": [m.to_dict() for m in chat.get_messages()],
            "id": chat.chat_id,
            "previewToken": None,
            "userId": None,
            "codeModelMode": True,
            "agentMode": agent.to_dict() if agent else {},
            "trendingAgentMode": {},
            "isMicMode": False,
            "userSystemPrompt": None,
            "maxTokens": max_tokens,
            "playgroundTopP": 0.9,
            "playgroundTemperature": 0.5,
            "isChromeExt": False,
            "githubToken": None,
            "clickedAnswer2": False,
            "clickedAnswer3": False,
            "clickedForceWebSearch": False,
            "visitFromDelta": False,
            "mobileClient": False,
            "userSelectedModel": None,
            "validated": validated_value
        }

        # Если нет изображения и не используется агент или BLACKBOX модель,
        # устанавливаем выбранную модель
        if image is None and not agent and model != BLACKBOX:
            payload["userSelectedModel"] = model.id
        
        # Update referer header based on agent mode
        self.headers["referer"] = (
            f"https://www.blackbox.ai/agent/{agent.id}"
            if agent else
            "https://www.blackbox.ai/chat"
        )
        
        return payload, chat

    @abstractmethod
    def _generate(self, message: str, agent: Optional[AgentMode], model: Model, 
                 max_tokens: int, image: Optional[str]) -> str:
        """Abstract method for synchronous generation."""
        pass

    @abstractmethod
    async def _generate_async(self, message: str, agent: Optional[AgentMode], 
                            model: Model, max_tokens: int, image: Optional[str]) -> str:
        """Abstract method for asynchronous generation."""
        pass

class AsyncCompletions:
    """Async completions handler."""
    
    def __init__(self, client: 'AsyncAIClient'):
        self.client = client

    async def create(
        self, 
        message: str, 
        agent: Optional[AgentMode] = None, 
        model: Model = BLACKBOX, 
        max_tokens: int = 1024,
        image: Optional[str] = None
    ) -> str:
        """Generate completion asynchronously."""
        return await self.client._generate_async(message, agent, model, max_tokens, image)

class SyncCompletions:
    """Sync completions handler."""
    
    def __init__(self, client: 'AIClient'):
        self.client = client

    def create(
        self, 
        message: str, 
        agent: Optional[AgentMode] = None, 
        model: Model = BLACKBOX, 
        max_tokens: int = 1024,
        image: Optional[str] = None
    ) -> str:
        """Generate completion synchronously."""
        return self.client._generate(message, agent, model, max_tokens, image)

class AsyncAIClient(BaseAIClient):
    """Asynchronous AI client implementation."""
    
    def __init__(self, *args, **kwargs):
        super().__init__(*args, **kwargs)
        self.completions = AsyncCompletions(self)

    def _generate(self, message: str, agent: Optional[AgentMode], model: Model, 
                 max_tokens: int, image: Optional[str]) -> str:
        """Sync generation not supported in async client."""
        raise NotImplementedError("Use create() for async generation")

    async def _generate_async(self, message: str, agent: Optional[AgentMode], 
                            model: Model, max_tokens: int, image: Optional[str]) -> str:
        """Async generation implementation."""
        url = f"{self.base_url}/api/chat"
        if image is not None: 
            image = image_to_base64(image)
<<<<<<< HEAD
        payload, chat = await self._prepare_payload_async(message, agent, model, max_tokens, image)
=======
        payload, chat = await self._prepare_payload(message, agent, model, max_tokens, image)
>>>>>>> 1f4a1aba

        self._log(f"Sending async request to {url}", LogType.REQUEST)
        
        async with aiohttp.ClientSession(headers=self.headers) as session:
            async with session.post(url, json=payload) as response:
                if response.status != 200:
                    self._log(f"API returned status code {response.status}", LogType.ERROR)
                    raise APIError(f"API returned status code {response.status}: {await response.text()}")

                try:
                    response_text = await response.text()
                    processed_response = self._process_response(response_text)
                    await chat.add_message_async(processed_response, "assistant")
                    self._log("Response generated and added to chat history", LogType.RESPONSE)
                    return processed_response
                    
                except Exception as e:
                    self._log(f"Failed to process the server response: {str(e)}", LogType.ERROR)
                    raise APIError("Failed to process the server response")

    async def get_chat_history(self, agent: Optional[AgentMode] = None) -> List[Message]:
        """Get chat history asynchronously."""
        chat = await self._get_chat_async(agent)
        return await chat.get_messages_async()
<<<<<<< HEAD

    async def clear_chat_history(self, agent: Optional[AgentMode] = None) -> None:
        """Clear chat history asynchronously."""
        chat = await self._get_chat_async(agent)
        await chat.clear_history_async()
        await self.database.save_chat_async(chat)

    async def delete_chat(self, agent: Optional[AgentMode] = None) -> None:
        """Delete chat asynchronously."""
        chat_id = agent.id if agent else "default"
        await self.database.delete_chat_async(chat_id)

class AIClient(BaseAIClient):
    """Synchronous AI client implementation."""
    
    def __init__(self, *args, **kwargs):
        super().__init__(*args, **kwargs)
        self.completions = SyncCompletions(self)

    async def _generate_async(self, message: str, agent: Optional[AgentMode], 
                            model: Model, max_tokens: int, image: Optional[str]) -> str:
        """Async generation not supported in sync client."""
        raise NotImplementedError("Use create() for sync generation")

    def _generate(self, message: str, agent: Optional[AgentMode], model: Model, 
                 max_tokens: int, image: Optional[str]) -> str:
        """Sync generation implementation."""
        url = f"{self.base_url}/api/chat"
        if image is not None:
            image = image_to_base64(image)
        payload, chat = self._prepare_payload(message, agent, model, max_tokens, image)
        
=======

    async def clear_chat_history(self, agent: Optional[AgentMode] = None) -> None:
        """Clear chat history asynchronously."""
        chat = await self._get_chat_async(agent)
        await chat.clear_history_async()
        await self.database.save_chat_async(chat)

    async def delete_chat(self, agent: Optional[AgentMode] = None) -> None:
        """Delete chat asynchronously."""
        chat_id = agent.id if agent else "default"
        await self.database.delete_chat_async(chat_id)

    async def _get_chat_async(self, agent_mode: Optional[AgentMode] = None) -> Chat:
        """Get or create chat asynchronously."""
        if not self.use_chat_history:
            return Chat(self.database)
            
        chat_id = agent_mode.id if agent_mode else "default"
        self._log(f"Getting chat for agent mode: {chat_id}", LogType.DEBUG)
        return await self.database.get_or_create_chat_async(chat_id)

class AIClient(BaseAIClient):
    """Synchronous AI client implementation."""
    
    def __init__(self, *args, **kwargs):
        super().__init__(*args, **kwargs)
        self.completions = SyncCompletions(self)

    async def _generate_async(self, message: str, agent: Optional[AgentMode], 
                            model: Model, max_tokens: int, image: Optional[str]) -> str:
        """Async generation not supported in sync client."""
        raise NotImplementedError("Use create() for sync generation")

    def _generate(self, message: str, agent: Optional[AgentMode], model: Model, 
                 max_tokens: int, image: Optional[str]) -> str:
        """Sync generation implementation."""
        url = f"{self.base_url}/api/chat"
        payload, chat = asyncio.run(self._prepare_payload(message, agent, model, max_tokens, image))

>>>>>>> 1f4a1aba
        self._log(f"Sending request to {url}", LogType.REQUEST)
        response = requests.post(url, headers=self.headers, json=payload)
        
        if response.status_code != 200:
            self._log(f"API returned status code {response.status_code}", LogType.ERROR)
            raise APIError(f"API returned status code {response.status_code}: {response.content}")

        try:
            response_text = response.content.decode('utf-8')
            processed_response = self._process_response(response_text)
            chat.add_message(processed_response, "assistant")
            self._log("Response generated and added to chat history", LogType.RESPONSE)
            return processed_response
            
        except Exception as e:
            self._log(f"Failed to process the server response: {str(e)}", LogType.ERROR)
            raise APIError("Failed to process the server response")
<|MERGE_RESOLUTION|>--- conflicted
+++ resolved
@@ -460,11 +460,7 @@
         url = f"{self.base_url}/api/chat"
         if image is not None: 
             image = image_to_base64(image)
-<<<<<<< HEAD
         payload, chat = await self._prepare_payload_async(message, agent, model, max_tokens, image)
-=======
-        payload, chat = await self._prepare_payload(message, agent, model, max_tokens, image)
->>>>>>> 1f4a1aba
 
         self._log(f"Sending async request to {url}", LogType.REQUEST)
         
@@ -489,7 +485,6 @@
         """Get chat history asynchronously."""
         chat = await self._get_chat_async(agent)
         return await chat.get_messages_async()
-<<<<<<< HEAD
 
     async def clear_chat_history(self, agent: Optional[AgentMode] = None) -> None:
         """Clear chat history asynchronously."""
@@ -521,48 +516,7 @@
         if image is not None:
             image = image_to_base64(image)
         payload, chat = self._prepare_payload(message, agent, model, max_tokens, image)
-        
-=======
-
-    async def clear_chat_history(self, agent: Optional[AgentMode] = None) -> None:
-        """Clear chat history asynchronously."""
-        chat = await self._get_chat_async(agent)
-        await chat.clear_history_async()
-        await self.database.save_chat_async(chat)
-
-    async def delete_chat(self, agent: Optional[AgentMode] = None) -> None:
-        """Delete chat asynchronously."""
-        chat_id = agent.id if agent else "default"
-        await self.database.delete_chat_async(chat_id)
-
-    async def _get_chat_async(self, agent_mode: Optional[AgentMode] = None) -> Chat:
-        """Get or create chat asynchronously."""
-        if not self.use_chat_history:
-            return Chat(self.database)
-            
-        chat_id = agent_mode.id if agent_mode else "default"
-        self._log(f"Getting chat for agent mode: {chat_id}", LogType.DEBUG)
-        return await self.database.get_or_create_chat_async(chat_id)
-
-class AIClient(BaseAIClient):
-    """Synchronous AI client implementation."""
-    
-    def __init__(self, *args, **kwargs):
-        super().__init__(*args, **kwargs)
-        self.completions = SyncCompletions(self)
-
-    async def _generate_async(self, message: str, agent: Optional[AgentMode], 
-                            model: Model, max_tokens: int, image: Optional[str]) -> str:
-        """Async generation not supported in sync client."""
-        raise NotImplementedError("Use create() for sync generation")
-
-    def _generate(self, message: str, agent: Optional[AgentMode], model: Model, 
-                 max_tokens: int, image: Optional[str]) -> str:
-        """Sync generation implementation."""
-        url = f"{self.base_url}/api/chat"
-        payload, chat = asyncio.run(self._prepare_payload(message, agent, model, max_tokens, image))
-
->>>>>>> 1f4a1aba
+
         self._log(f"Sending request to {url}", LogType.REQUEST)
         response = requests.post(url, headers=self.headers, json=payload)
         
